# Reproducible and Reusable Data Analysis Workflow Server - Changelog

### 0.1.0 - 2020-02-14

* Initial Version (from rob-core).


### 0.1.1 - 2020-02-20

* Add generic controller for remote workflow engines.


### 0.1.2 - 2020-02-23

* Read template metadata from project description file when adding a workflow template to the repository.
* Create default names for templates with missing or non-unique names.
* Include short-cuts to default repositories when creating workflow templates using the command-line interface.


### 0.2.0 - 2020-07-30

* Use SQLAlchemy as ORM for the database model.
* Run workflow templates from command-line for test purposes.
* Add methods for running and testing workflows in Python scripts (or Jupyter Notebooks).
* Include support and a command line interface for single-workflow applications.
* Install workflow templates from global repository.


### 0.2.1 - 2020-08-01

* Fix bug in created_at timestamp for workflow runs.
* Command-line interface to register new users.


### 0.3.0 - 2020-08-25

* Option to add specification of output file properties for display purposes in workflow specification.
* Rename data type element in parameter declarations and result schema columns to 'dtype'.
* Add manifest file option as parameter for test workflow runs in Jupyter.
* Test workflow runs using Docker engine.


### 0.3.1 - 2020-08-27

* Commit changes after run state update (issue \#48).


### 0.3.2 - 2020-08-28

* Allow Conditional Parameter Replacements (\#50).


### 0.3.3 - 2020-08-28

* Handle optional manifest element in workflow repository entries (\#52).


### 0.4.0 - 2020-09-16

* Refactor code to include abstract file store for alternative storage backends (\#54).
* Implement file store for S3 buckets.
* Avoid redundant storage of static files for workflow runs (\#55).
* Remove old workflow runs from database (\#9).


### 0.5.0 - 2020-10-01

* Allow user-defined workflow and group identifier (\#59).
* Merge `flowserv` and `flowapp` console scripts.
* User-defined keys for output files (\#60).
* Add functionality for asynchronous runs to flowserv application object.
* Change flowserv application run result object (\#61).
* Configure authentication policy via environment variables.
<<<<<<< HEAD
* Create separate groups for each workflow run in the app (\#62).
* RunResults `get_file` returns a single file object (\#63).
* Flowserv class for running workflows in notebook environments (\#64, \#65).


### 0.5.1 - 2020-10-02

* Create directory for SQLite database files (\#68).
* Type tests for enum and numeric parameters.
* Add serialized file handle to file listing in the application run result.
* Fix bug in run handle serialization for output files.
* Fix bug in Docker engine (return rundir in error case).
* Add ignore postproc option to `flowserv install` (\#69).
* File object for files that are uploaded as part of Flask requests.
* Make database web_app flag configurable using environment variable (\#70).
=======
* Create separate groups for each workflow run in the app (\#62)
* RunResults `get_file` returns a single file object (\#63)
* Flowserv class for running workflows in notebook environments (\#64, \#65)
>>>>>>> 46573c4e
<|MERGE_RESOLUTION|>--- conflicted
+++ resolved
@@ -71,13 +71,12 @@
 * Add functionality for asynchronous runs to flowserv application object.
 * Change flowserv application run result object (\#61).
 * Configure authentication policy via environment variables.
-<<<<<<< HEAD
 * Create separate groups for each workflow run in the app (\#62).
 * RunResults `get_file` returns a single file object (\#63).
 * Flowserv class for running workflows in notebook environments (\#64, \#65).
 
 
-### 0.5.1 - 2020-10-02
+### 0.5.1 - 2020-10-03
 
 * Create directory for SQLite database files (\#68).
 * Type tests for enum and numeric parameters.
@@ -86,9 +85,4 @@
 * Fix bug in Docker engine (return rundir in error case).
 * Add ignore postproc option to `flowserv install` (\#69).
 * File object for files that are uploaded as part of Flask requests.
-* Make database web_app flag configurable using environment variable (\#70).
-=======
-* Create separate groups for each workflow run in the app (\#62)
-* RunResults `get_file` returns a single file object (\#63)
-* Flowserv class for running workflows in notebook environments (\#64, \#65)
->>>>>>> 46573c4e
+* Make database web_app flag configurable using environment variable (\#70).